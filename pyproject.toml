[build-system]
requires = ["hatchling"]
build-backend = "hatchling.build"

[project]
<<<<<<< HEAD
name = "cell-counter"
version = "2.0.0"
description = ""
=======
name = "cell-filter"
version = "1.2.0"
description = "Filtering micropatterned timelapse microscopy images based on number of cells"
>>>>>>> 42fa3a49
authors = [
    {name = "Tianyi Cao", email = "ctyjackcao@outlook.com"},
]
<<<<<<< HEAD
dependencies = []
requires-python = ">=3.12"
=======
dependencies = [
    "numpy==1.26.4",
    "torch==2.7.0",
    "imageio==2.37.0",
    "matplotlib==3.10.1",
    "opencv-python==4.11.0.86",
    "cellpose==3.1.1.2",
    "nd2reader==3.3.1",
]
requires-python = ">=3.12,<3.13"
>>>>>>> 42fa3a49
readme = "README.md"
license = {text = "MIT"}

[tool.hatch.build.targets.wheel]
packages = ["src/cell_filter"] <|MERGE_RESOLUTION|>--- conflicted
+++ resolved
@@ -3,22 +3,12 @@
 build-backend = "hatchling.build"
 
 [project]
-<<<<<<< HEAD
-name = "cell-counter"
-version = "2.0.0"
-description = ""
-=======
 name = "cell-filter"
 version = "1.2.0"
 description = "Filtering micropatterned timelapse microscopy images based on number of cells"
->>>>>>> 42fa3a49
 authors = [
     {name = "Tianyi Cao", email = "ctyjackcao@outlook.com"},
 ]
-<<<<<<< HEAD
-dependencies = []
-requires-python = ">=3.12"
-=======
 dependencies = [
     "numpy==1.26.4",
     "torch==2.7.0",
@@ -29,7 +19,6 @@
     "nd2reader==3.3.1",
 ]
 requires-python = ">=3.12,<3.13"
->>>>>>> 42fa3a49
 readme = "README.md"
 license = {text = "MIT"}
 
